--- conflicted
+++ resolved
@@ -9,11 +9,7 @@
       },
 
       "TestEZ": {
-<<<<<<< HEAD
-        "$path": "modules/testez/src"
-=======
         "$path": "modules/testez"
->>>>>>> f389a4a1
       }
     },
 
