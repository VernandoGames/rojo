--- conflicted
+++ resolved
@@ -3,7 +3,6 @@
 
 use std::{collections::HashMap, path::PathBuf, str::FromStr, sync::Arc};
 
-<<<<<<< HEAD
 use futures::{Future, Stream};
 
 use fs_err as fs;
@@ -11,10 +10,8 @@
 use rbx_dom_weak::{types::Ref, InstanceBuilder, WeakDom};
 use roblox_install::RobloxStudio;
 use uuid::Uuid;
-=======
 use hyper::{body, Body, Method, Request, Response, StatusCode};
 use rbx_dom_weak::types::Ref;
->>>>>>> f389a4a1
 
 use crate::{
     serve_session::ServeSession,
@@ -30,16 +27,13 @@
     web_api::{CreateAssetsRequest, CreateAssetsResponse},
 };
 
-<<<<<<< HEAD
 const CREATE_ASSETS_DIR: &str = "rojo-exports";
 
 pub struct ApiService {
     serve_session: Arc<ServeSession>,
 }
-=======
 pub async fn call(serve_session: Arc<ServeSession>, request: Request<Body>) -> Response<Body> {
     let service = ApiService::new(serve_session);
->>>>>>> f389a4a1
 
     match (request.method(), request.uri().path()) {
         (&Method::GET, "/api/rojo") => service.handle_api_rojo().await,
@@ -53,12 +47,8 @@
             service.handle_api_open(request).await
         }
 
-<<<<<<< HEAD
             (&Method::POST, "/api/write") => self.handle_api_write(request),
             (&Method::POST, "/api/create-assets") => self.handle_api_create_assets(request),
-=======
-        (&Method::POST, "/api/write") => service.handle_api_write(request).await,
->>>>>>> f389a4a1
 
         (_method, path) => json(
             ErrorResponse::not_found(format!("Route not found: {}", path)),
